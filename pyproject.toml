[project]
name = "hackathoh-versailles"
version = "0.1.0"
description = "Add your description here"
readme = "README.md"
requires-python = ">=3.13"
dependencies = [
<<<<<<< HEAD
    "google-api-python-client>=2.183.0",
=======
    "fastapi>=0.118.0",
    "llama-index>=0.14.3",
    "llama-index-embeddings-huggingface>=0.6.1",
    "llama-index-vector-stores-qdrant>=0.8.5",
    "pydantic>=2.11.9",
    "python-dotenv>=1.1.1",
    "qdrant-client>=1.15.1",
    "uvicorn>=0.37.0",
>>>>>>> a3971e67
]<|MERGE_RESOLUTION|>--- conflicted
+++ resolved
@@ -5,9 +5,7 @@
 readme = "README.md"
 requires-python = ">=3.13"
 dependencies = [
-<<<<<<< HEAD
     "google-api-python-client>=2.183.0",
-=======
     "fastapi>=0.118.0",
     "llama-index>=0.14.3",
     "llama-index-embeddings-huggingface>=0.6.1",
@@ -16,5 +14,4 @@
     "python-dotenv>=1.1.1",
     "qdrant-client>=1.15.1",
     "uvicorn>=0.37.0",
->>>>>>> a3971e67
 ]