--- conflicted
+++ resolved
@@ -18,13 +18,10 @@
     "weaviate-client>=4.0.0",
     "mistralai>=1.0.0",
     "uvicorn>=0.37.0",
-<<<<<<< HEAD
     "langfuse>=3.5.2",
     "openinference-instrumentation-llama-index>=4.3.5",
     "llama-index-llms-openai>=0.5.6",
-=======
     "pymupdf>=1.23.0",
     "pdfplumber>=0.10.0",
     "tqdm>=4.66.0",
->>>>>>> 9c46a5b7
 ]