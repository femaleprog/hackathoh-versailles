--- conflicted
+++ resolved
@@ -26,23 +26,20 @@
 
 LlamaIndexInstrumentor().instrument()
 
-
-from src.utils import get_langfuse
-
-<<<<<<< HEAD
-langfuse = get_langfuse()
-=======
 # Import tools
 from src.tools.rag import versailles_expert_tool
 from src.tools.schedule_scraper import scrape_versailles_schedule
 from src.tools.google import (
     search_places_in_versailles,
     get_best_route_between_places,
-    get_weather_in_versailles
+    get_weather_in_versailles,
 )
 from src.query_planner import QueryPlanner
 
->>>>>>> 9c46a5b7
+
+from src.utils import get_langfuse
+
+langfuse = get_langfuse()
 
 # Create the callback handler for LlamaIndex
 # langfuse_callback_handler = LlamaIndexCallbackHandler(langfuse_client=langfuse)
@@ -71,7 +68,7 @@
             raise ValueError("La variable d'environnement MISTRAL_API_KEY est requise.")
 
         self.llm = MistralAI(model="mistral-medium-latest", api_key=api_key)
-        
+
         # Initialize Query Planner
         self.query_planner = QueryPlanner()
 
@@ -82,21 +79,6 @@
                 description="Allows the LLM to sum up two numbers",
             ),
             FunctionTool.from_defaults(
-<<<<<<< HEAD
-                fn=get_best_route_between_places,
-                # name="sum_numbers",
-                description="Allows the LLM to get the best route between many places in the Versailles Castle",
-            ),
-            # FunctionTool.from_defaults(
-            #     fn=search_places_in_versailles,
-            #     # name="search_places_in_versailles",
-            #     description="Allows the LLM to search for places in the Versailles Castle",
-            # ),
-            FunctionTool.from_defaults(
-                fn=get_weather_in_versailles,
-                # name="get_weather_in_versailles",
-                description="Allows the LLM to get the weather in Versailles for the next n days",
-=======
                 fn=versailles_expert_tool,
                 name="versailles_expert",
                 description="Ask questions about the Palace of Versailles. Provides comprehensive expert answers with historical, architectural, and cultural information about Versailles, its history, gardens, and notable figures like Louis XIV and Marie Antoinette.",
@@ -120,7 +102,6 @@
                 fn=get_weather_in_versailles,
                 name="get_versailles_weather",
                 description="Get weather forecast for Versailles. Takes the number of days (1-7) and returns detailed weather information including temperature, conditions, and precipitation.",
->>>>>>> 9c46a5b7
             ),
         ]
 
@@ -203,40 +184,41 @@
         except Exception as e:
             raise e
 
-<<<<<<< HEAD
-    @observe(name="chat_completion_non_stream")
-=======
+    @observe(name="chat_completion_with_planner")
     async def chat_completion_with_planner(self, query: str) -> Dict[str, Any]:
         """
         Process query using the Query Planner for intelligent tool coordination
-        
+
         Args:
             query: User's query string
-            
+
         Returns:
             Dictionary containing analysis, tool results, and final answer
         """
         try:
             # Use Query Planner to process the query
-            analysis, tool_results, final_answer = await self.query_planner.process_query(query)
-            
+            analysis, tool_results, final_answer = (
+                await self.query_planner.process_query(query)
+            )
+
             return {
                 "analysis": {
                     "query_type": analysis.query_type.value,
                     "confidence": analysis.confidence,
                     "required_tools": analysis.required_tools,
                     "entities": analysis.extracted_entities,
-                    "reasoning": analysis.reasoning
+                    "reasoning": analysis.reasoning,
                 },
                 "tool_results": {
                     name: {
                         "success": result.success,
                         "data": result.data,
-                        "error": result.error
-                    } for name, result in tool_results.items()
+                        "error": result.error,
+                    }
+                    for name, result in tool_results.items()
                 },
                 "final_answer": final_answer,
-                "processing_method": "query_planner"
+                "processing_method": "query_planner",
             }
         except Exception as e:
             # Fallback to original method if planner fails
@@ -245,11 +227,13 @@
             return {
                 "analysis": {"error": str(e)},
                 "tool_results": {},
-                "final_answer": fallback_response.get("choices", [{}])[0].get("message", {}).get("content", "Error processing query"),
-                "processing_method": "fallback"
+                "final_answer": fallback_response.get("choices", [{}])[0]
+                .get("message", {})
+                .get("content", "Error processing query"),
+                "processing_method": "fallback",
             }
 
->>>>>>> 9c46a5b7
+    @observe(name="chat_completion_non_stream")
     async def chat_completion_non_stream(self, query: str) -> str:
         """Traite une requête en mode non-stream."""
 
