import json
import os
import time
from contextlib import asynccontextmanager

import httpx
from dotenv import load_dotenv
from fastapi import Body, FastAPI, HTTPException, Request
from fastapi.middleware.cors import CORSMiddleware
<<<<<<< HEAD
=======
from fastapi import FastAPI, HTTPException, Request
>>>>>>> 185cbc32
from fastapi.responses import JSONResponse, StreamingResponse
from llama_index.core.llms import ChatMessage as LlamaIndexChatMessage
from llama_index.core.llms import MessageRole

from app.schema import (
    ChatCompletionRequest,
<<<<<<< HEAD
    ChatMessage,  # Import ChatMessage
    Conversation,  # Import new Conversation schema
=======
>>>>>>> 185cbc32
    EvalCompletionAnswer,
    EvalCompletionRequest,
)
from src.agent import Agent
from src.prompts import load_prompts

load_dotenv()

MISTRAL_API_KEY = os.getenv("MISTRAL_API_KEY")
SYSTEM_PROMPTS = load_prompts(
    filenames=["src/prompt_files/chat.txt", "src/prompt_files/eval.txt"]
)


@asynccontextmanager
async def lifespan(app: FastAPI):
    app.state.agent = Agent()

    app.state.httpx_client = httpx.AsyncClient(base_url="https://api.mistral.ai")

    print("Agent et client HTTP sont prêts !")
    yield

    await app.state.httpx_client.aclose()
    print("Arrêt de l'agent et du client.")


app = FastAPI(title="Proxy Mistral API (OpenAI-like)", lifespan=lifespan)


origins = [
    "http://localhost:5173",  # Default Vue dev server port
    "http://127.0.0.1:5173",
    # Add any other origins you need
]

app.add_middleware(
    CORSMiddleware,
    allow_origins=origins,  # Allows specific origins
    allow_credentials=True,
    allow_methods=["*"],  # Allows all methods (GET, POST, OPTIONS, etc.)
    allow_headers=["*"],  # Allows all headers
)


@app.get("/")
def root():
    return "Versailles Chatbot"


@app.post("/v1/chat/completions")
async def proxy_chat_completions(payload: ChatCompletionRequest, request: Request):
    """
    Proxy pour l'agent LlamaIndex
    """
    # Create a new session ID for each request
    session_id = request.headers.get("X-Session-ID") or f"session_{int(time.time())}"

    # Create a new agent instance for this session
    agent = Agent(session_id=session_id)
    agent.agent.system_prompt = SYSTEM_PROMPTS["chat"]

    try:
        query = payload.messages[-1].content
        chat_history_objects = payload.messages[:-1]

        # Convertir en une liste d'objets LlamaIndexChatMessage
        try:
            chat_history_for_llamaindex = [
                LlamaIndexChatMessage(
                    role=MessageRole(
                        msg.role
                    ),  # Convertit le str ("user", "assistant") en Enum
                    content=msg.content,
                )
                for msg in chat_history_objects
            ]
        except ValueError as e:
            # Gérer le cas où le rôle n'est pas valide (par ex. "system" si non supporté)
            print(f"Erreur lors de la conversion du rôle de message : {e}")
        print(f"Session {session_id}: {query}")
    except (AttributeError, IndexError, TypeError):
        raise HTTPException(status_code=400, detail="Payload de messages invalide.")

    try:
<<<<<<< HEAD
        if payload.stream:
            final_generator = agent.chat_completion_stream(
                query=query, chat_history=chat_history_for_llamaindex
            )
=======
        if payload.stream:  # STREAMING HANDLING
            final_generator = agent.chat_completion_stream(query=query)

>>>>>>> 185cbc32
            return StreamingResponse(final_generator, media_type="text/event-stream")

        else:  # NON STREAM HANDLING - Use Query Planner
            # Try Query Planner first
            try:
                planner_response = await agent.chat_completion_with_planner(query=query)
                print(f"Query Planner Response: {planner_response}")
                
                response_content = planner_response["final_answer"]
                final_response = {
                    "id": f"cmpl-{int(time.time())}",
                    "object": "chat.completion",
                    "created": int(time.time()),
                    "model": "mistral-medium-planner",
                    "choices": [
                        {
                            "index": 0,
                            "message": {
                                "role": "assistant",
                                "content": response_content,
                            },
                            "finish_reason": "stop",
                        }
                    ],
                    "usage": {
                        "prompt_tokens": 0,
                        "completion_tokens": 0,
                        "total_tokens": 0,
                    },
                    "query_analysis": planner_response.get("analysis", {}),
                    "tools_used": list(planner_response.get("tool_results", {}).keys()),
                    "processing_method": planner_response.get("processing_method", "query_planner")
                }
                return JSONResponse(content=final_response, status_code=200)
            
            except Exception as planner_error:
                print(f"Query Planner failed: {planner_error}")
                # Fallback to original method
                response = await agent.chat_completion_non_stream(query=query)
                print(response)
                response_content = response["choices"][0]["message"]["content"]
                final_response = {
                    "id": f"cmpl-{int(time.time())}",
                    "object": "chat.completion",
                    "created": int(time.time()),
                    "model": "mistral-medium-fallback",
                    "choices": [
                        {
                            "index": 0,
                            "message": {
                                "role": "assistant",
                                "content": response_content,
                            },
                            "finish_reason": "stop",
                        }
                    ],
                    "usage": {
                        "prompt_tokens": 0,
                        "completion_tokens": 0,
                        "total_tokens": 0,
                    },
                    "processing_method": "fallback",
                    "planner_error": str(planner_error)
                }
                return JSONResponse(content=final_response, status_code=200)

    except Exception as e:
        raise HTTPException(
            status_code=500, detail=f"Erreur interne du proxy: {str(e)}"
        )


@app.post("/v1/evaluate")
async def quantitative_eval_route(payload: EvalCompletionRequest, request: Request):
    """
    Proxy direct vers l'API Mistral (contourne l'agent)
    """
    # Create a new session ID for evaluation requests
    session_id = (
        request.headers.get("X-Session-ID") or f"eval_session_{int(time.time())}"
    )

    # Create a new agent instance for this evaluation session
    agent = Agent(session_id=session_id)
    agent.agent.system_prompt = SYSTEM_PROMPTS["eval"]
    query = payload.question

    try:
        # Use Query Planner for complete response with tool integration
        planner_response = await agent.chat_completion_with_planner(query=query)
        answer = planner_response.get("final_answer", "")
        
        if not answer:
            raise ValueError("No answer generated from agent")

        return EvalCompletionAnswer(answer=answer)

    except Exception as e:
        raise HTTPException(
            status_code=500, detail=f"Erreur interne du proxy: {str(e)}"
        )<|MERGE_RESOLUTION|>--- conflicted
+++ resolved
@@ -7,21 +7,15 @@
 from dotenv import load_dotenv
 from fastapi import Body, FastAPI, HTTPException, Request
 from fastapi.middleware.cors import CORSMiddleware
-<<<<<<< HEAD
-=======
 from fastapi import FastAPI, HTTPException, Request
->>>>>>> 185cbc32
 from fastapi.responses import JSONResponse, StreamingResponse
 from llama_index.core.llms import ChatMessage as LlamaIndexChatMessage
 from llama_index.core.llms import MessageRole
 
 from app.schema import (
     ChatCompletionRequest,
-<<<<<<< HEAD
     ChatMessage,  # Import ChatMessage
     Conversation,  # Import new Conversation schema
-=======
->>>>>>> 185cbc32
     EvalCompletionAnswer,
     EvalCompletionRequest,
 )
@@ -107,16 +101,10 @@
         raise HTTPException(status_code=400, detail="Payload de messages invalide.")
 
     try:
-<<<<<<< HEAD
         if payload.stream:
             final_generator = agent.chat_completion_stream(
                 query=query, chat_history=chat_history_for_llamaindex
             )
-=======
-        if payload.stream:  # STREAMING HANDLING
-            final_generator = agent.chat_completion_stream(query=query)
-
->>>>>>> 185cbc32
             return StreamingResponse(final_generator, media_type="text/event-stream")
 
         else:  # NON STREAM HANDLING - Use Query Planner
