#!/usr/bin/env python3
"""
Test script for Versailles Agent using LLM-as-a-Judge
Evaluates agent responses against expected answers using Mistral as judge
"""

import asyncio
import json
import os
import time
import httpx
from typing import Dict, List, Tuple
from datetime import datetime
from dotenv import load_dotenv
from llama_index.llms.mistralai import MistralAI
from tenacity import retry, stop_after_attempt, wait_exponential, retry_if_exception_type


class LLMJudge:
    """LLM-as-a-Judge for evaluating agent responses"""

    def __init__(self):
        load_dotenv()
        api_key = os.getenv("MISTRAL_API_KEY")
        if not api_key:
            raise ValueError("MISTRAL_API_KEY is required")

        self.llm = MistralAI(model="mistral-large-latest", api_key=api_key)
<<<<<<< HEAD

=======
    
    @retry(
        stop=stop_after_attempt(3),
        wait=wait_exponential(multiplier=1, min=5, max=15)
    )
>>>>>>> 8be4ef21
    async def evaluate_response(
        self, question: str, expected_answer: str, actual_answer: str
    ) -> Dict:
        """
<<<<<<< HEAD
        Evaluate the agent's response using LLM as judge

=======
        Evaluate the agent's response using LLM as judge with retry logic
        
>>>>>>> 8be4ef21
        Returns:
            Dict with score (0-10), reasoning, and detailed metrics
        """

        evaluation_prompt = f"""You are an expert evaluator for a Versailles Palace chatbot. 
Your task is to evaluate the quality of the agent's response compared to the expected answer.

USER QUESTION:
{question}

EXPECTED ANSWER (Reference):
{expected_answer}

ACTUAL ANSWER (Agent's Response):
{actual_answer}

EVALUATION CRITERIA:
1. **Accuracy** (0-3 points): Does the answer contain correct information? Are there any factual errors?
2. **Completeness** (0-3 points): Does it cover all important points from the expected answer?
3. **Relevance** (0-2 points): Does it directly answer the question without unnecessary information?
4. **Helpfulness** (0-2 points): Is it practical and useful for the user?

SCORING GUIDE:
- 9-10: Excellent - Accurate, complete, and highly helpful
- 7-8: Good - Mostly accurate and complete with minor gaps
- 5-6: Acceptable - Contains key information but missing important details
- 3-4: Poor - Significant gaps or inaccuracies
- 0-2: Very Poor - Incorrect or unhelpful

Respond in JSON format (use ONLY plain text in strings, NO special characters or line breaks inside strings):
{{
    "total_score": 0-10,
    "accuracy_score": 0-3,
    "completeness_score": 0-3,
    "relevance_score": 0-2,
    "helpfulness_score": 0-2,
    "reasoning": "Brief explanation in ONE line",
    "strengths": ["strength1", "strength2"],
    "weaknesses": ["weakness1", "weakness2"],
    "missing_info": ["missing1", "missing2"]
}}

IMPORTANT: Keep all string values on a single line. Do not use line breaks inside strings.

Provide your evaluation:"""

        try:
            response = await self.llm.acomplete(evaluation_prompt)
            result_text = response.text.strip()

            # Extract JSON from response
            if "```json" in result_text:
                result_text = result_text.split("```json")[1].split("```")[0].strip()
            elif "```" in result_text:
                result_text = result_text.split("```")[1].split("```")[0].strip()

            # Clean control characters from JSON (but keep newlines and tabs)
            import re

            # Replace problematic control chars but keep \n and \t
            result_text = re.sub(
                r"[\x00-\x08\x0b\x0c\x0e-\x1f\x7f-\x9f]", "", result_text
            )

            # Try to parse JSON with more lenient settings
            try:
                evaluation = json.loads(result_text, strict=False)
            except json.JSONDecodeError as json_err:
                print(f"JSON parse error: {json_err}")
                print(f"Problematic JSON (first 500 chars): {result_text[:500]}")
                raise

            return evaluation

        except Exception as e:
            print(f"Evaluation error: {e}")
            return {
                "total_score": 0,
                "accuracy_score": 0,
                "completeness_score": 0,
                "relevance_score": 0,
                "helpfulness_score": 0,
                "reasoning": f"Evaluation failed: {str(e)}",
                "strengths": [],
                "weaknesses": ["Evaluation error"],
                "missing_info": [],
            }


class AgentTester:
    """Test harness for the Versailles Agent"""

    def __init__(
        self,
        test_queries_path: str = "test_queries.json",
        api_url: str = "http://localhost:8000",
    ):
        self.test_queries_path = test_queries_path
        self.api_url = api_url
        self.judge = LLMJudge()
        self.results = []

    def load_test_queries(self) -> List[Dict]:
        """Load test queries from JSON file"""
        with open(self.test_queries_path, "r", encoding="utf-8") as f:
            return json.load(f)
<<<<<<< HEAD

=======
    
    @retry(
        stop=stop_after_attempt(3),
        wait=wait_exponential(multiplier=1, min=4, max=10),
        retry=retry_if_exception_type((httpx.HTTPStatusError, httpx.RequestError))
    )
>>>>>>> 8be4ef21
    async def get_agent_response(self, question: str) -> str:
        """Get response from agent via API endpoint with retry logic"""
        try:
            async with httpx.AsyncClient(timeout=120.0) as client:
                # Call evaluate endpoint
                response = await client.post(
<<<<<<< HEAD
                    f"{self.api_url}/v1/evaluate", json={"question": question}
=======
                    f"{self.api_url}/chat",
                    json={
                        "question": question
                    }
>>>>>>> 8be4ef21
                )

                if response.status_code == 200:
                    data = response.json()
                    # Extract answer from EvalCompletionAnswer response
                    answer = data.get("answer", "")
<<<<<<< HEAD
                    return answer.strip() if answer else "No response generated"
=======
                    if not answer:
                        print(f"⚠️  Warning: Empty answer received, retrying...")
                        raise httpx.RequestError("Empty response from API")
                    return answer.strip()
                elif response.status_code in [429, 500, 502, 503, 504]:
                    # Retry on rate limit or server errors
                    print(f"⚠️  API returned {response.status_code}, retrying...")
                    response.raise_for_status()
>>>>>>> 8be4ef21
                else:
                    return f"API Error: {response.status_code} - {response.text}"

        except Exception as e:
            import traceback

            error_msg = f"Error: {str(e)}\n{traceback.format_exc()}"
            print(error_msg)
            return error_msg

    async def test_single_query(self, test_case: Dict, index: int) -> Dict:
        """Test a single query and evaluate the response"""

        question = test_case["question"]
        expected_answer = test_case["answer"]

        print(f"\n{'='*100}")
        print(f"Test {index + 1}: {question[:100]}...")
        print(f"{'='*100}")

        # Get agent response
        print("🤖 Getting agent response...")
        start_time = time.time()
        actual_answer = await self.get_agent_response(question)
        response_time = time.time() - start_time

        print(f"⏱️  Response time: {response_time:.2f}s")
        print(f"\n📝 Agent's answer (first 200 chars):\n{actual_answer[:200]}...")

        # Evaluate response
        print("\n⚖️  Evaluating with LLM Judge...")
        evaluation = await self.judge.evaluate_response(
            question, expected_answer, actual_answer
        )

        # Display evaluation
        print(f"\n📊 Evaluation Results:")
        print(f"   Total Score: {evaluation['total_score']}/10")
        print(f"   - Accuracy: {evaluation['accuracy_score']}/3")
        print(f"   - Completeness: {evaluation['completeness_score']}/3")
        print(f"   - Relevance: {evaluation['relevance_score']}/2")
        print(f"   - Helpfulness: {evaluation['helpfulness_score']}/2")
        print(f"\n💭 Reasoning: {evaluation['reasoning']}")

        if evaluation["strengths"]:
            print(f"\n✅ Strengths:")
            for strength in evaluation["strengths"]:
                print(f"   • {strength}")

        if evaluation["weaknesses"]:
            print(f"\n❌ Weaknesses:")
            for weakness in evaluation["weaknesses"]:
                print(f"   • {weakness}")

        if evaluation["missing_info"]:
            print(f"\n⚠️  Missing Information:")
            for missing in evaluation["missing_info"]:
                print(f"   • {missing}")

        # Store result
        result = {
            "index": index + 1,
            "question": question,
            "expected_answer": expected_answer,
            "actual_answer": actual_answer,
            "response_time": response_time,
            "evaluation": evaluation,
        }

        return result

    async def run_all_tests(self, limit: int = None) -> List[Dict]:
        """Run all tests and return results"""

        print(f"\n{'='*100}")
        print(f"🧪 VERSAILLES AGENT TEST SUITE")
        print(f"{'='*100}")
        print(f"Using LLM-as-a-Judge for evaluation")
        print(f"Test file: {self.test_queries_path}")

        # Load test queries
        test_queries = self.load_test_queries()
        if limit:
            test_queries = test_queries[:limit]

        print(f"Total test cases: {len(test_queries)}")
        print(f"{'='*100}\n")

        # Run tests
        for i, test_case in enumerate(test_queries):
            result = await self.test_single_query(test_case, i)
            self.results.append(result)

            # Brief pause between tests
            await asyncio.sleep(1)

        # Print summary
        self.print_summary()

        # Save results
        self.save_results()

        return self.results

    def print_summary(self):
        """Print test summary"""

        print(f"\n{'='*100}")
        print(f"📊 TEST SUMMARY")
        print(f"{'='*100}\n")

        if not self.results:
            print("No results to display")
            return

        # Calculate statistics
        total_tests = len(self.results)
        total_scores = [r["evaluation"]["total_score"] for r in self.results]
        avg_score = sum(total_scores) / len(total_scores)
        avg_response_time = sum(r["response_time"] for r in self.results) / total_tests

        # Score distribution
        excellent = sum(1 for s in total_scores if s >= 9)
        good = sum(1 for s in total_scores if 7 <= s < 9)
        acceptable = sum(1 for s in total_scores if 5 <= s < 7)
        poor = sum(1 for s in total_scores if s < 5)

        print(f"Total Tests: {total_tests}")
        print(f"Average Score: {avg_score:.2f}/10")
        print(f"Average Response Time: {avg_response_time:.2f}s")
        print(f"\n📈 Score Distribution:")
        print(f"   Excellent (9-10): {excellent} ({excellent/total_tests*100:.1f}%)")
        print(f"   Good (7-8): {good} ({good/total_tests*100:.1f}%)")
        print(f"   Acceptable (5-6): {acceptable} ({acceptable/total_tests*100:.1f}%)")
        print(f"   Poor (0-4): {poor} ({poor/total_tests*100:.1f}%)")

        # Detailed scores by category
        accuracy_scores = [r["evaluation"]["accuracy_score"] for r in self.results]
        completeness_scores = [
            r["evaluation"]["completeness_score"] for r in self.results
        ]
        relevance_scores = [r["evaluation"]["relevance_score"] for r in self.results]
        helpfulness_scores = [
            r["evaluation"]["helpfulness_score"] for r in self.results
        ]

        print(f"\n📊 Average Scores by Category:")
        print(f"   Accuracy: {sum(accuracy_scores)/len(accuracy_scores):.2f}/3")
        print(
            f"   Completeness: {sum(completeness_scores)/len(completeness_scores):.2f}/3"
        )
        print(f"   Relevance: {sum(relevance_scores)/len(relevance_scores):.2f}/2")
        print(
            f"   Helpfulness: {sum(helpfulness_scores)/len(helpfulness_scores):.2f}/2"
        )

        # Best and worst performing queries
        best_result = max(self.results, key=lambda r: r["evaluation"]["total_score"])
        worst_result = min(self.results, key=lambda r: r["evaluation"]["total_score"])

        print(f"\n🏆 Best Performance:")
        print(
            f"   Test #{best_result['index']}: {best_result['evaluation']['total_score']}/10"
        )
        print(f"   Question: {best_result['question'][:80]}...")

        print(f"\n⚠️  Worst Performance:")
        print(
            f"   Test #{worst_result['index']}: {worst_result['evaluation']['total_score']}/10"
        )
        print(f"   Question: {worst_result['question'][:80]}...")

        print(f"\n{'='*100}\n")

    def save_results(self, output_file: str = None):
        """Save test results to JSON file"""

        if output_file is None:
            timestamp = datetime.now().strftime("%Y%m%d_%H%M%S")
            output_file = f"test_results_{timestamp}.json"

        with open(output_file, "w", encoding="utf-8") as f:
            json.dump(
                {
                    "timestamp": datetime.now().isoformat(),
                    "total_tests": len(self.results),
                    "results": self.results,
                },
                f,
                ensure_ascii=False,
                indent=2,
            )

        print(f"💾 Results saved to: {output_file}")


async def main():
    """Main test runner"""

    # Create tester
    tester = AgentTester()

    # Run all tests (or limit to first N tests for quick testing)
    await tester.run_all_tests()  # Test first 2 queries for quick validation
    # await tester.run_all_tests()  # Test all queries

    print("\n✅ All tests completed!")


if __name__ == "__main__":
    asyncio.run(main())<|MERGE_RESOLUTION|>--- conflicted
+++ resolved
@@ -26,26 +26,19 @@
             raise ValueError("MISTRAL_API_KEY is required")
 
         self.llm = MistralAI(model="mistral-large-latest", api_key=api_key)
-<<<<<<< HEAD
-
-=======
+
     
     @retry(
         stop=stop_after_attempt(3),
         wait=wait_exponential(multiplier=1, min=5, max=15)
     )
->>>>>>> 8be4ef21
     async def evaluate_response(
         self, question: str, expected_answer: str, actual_answer: str
     ) -> Dict:
         """
-<<<<<<< HEAD
-        Evaluate the agent's response using LLM as judge
-
-=======
+
         Evaluate the agent's response using LLM as judge with retry logic
         
->>>>>>> 8be4ef21
         Returns:
             Dict with score (0-10), reasoning, and detailed metrics
         """
@@ -152,39 +145,32 @@
         """Load test queries from JSON file"""
         with open(self.test_queries_path, "r", encoding="utf-8") as f:
             return json.load(f)
-<<<<<<< HEAD
-
-=======
+
     
     @retry(
         stop=stop_after_attempt(3),
         wait=wait_exponential(multiplier=1, min=4, max=10),
         retry=retry_if_exception_type((httpx.HTTPStatusError, httpx.RequestError))
     )
->>>>>>> 8be4ef21
+
     async def get_agent_response(self, question: str) -> str:
         """Get response from agent via API endpoint with retry logic"""
         try:
             async with httpx.AsyncClient(timeout=120.0) as client:
                 # Call evaluate endpoint
                 response = await client.post(
-<<<<<<< HEAD
-                    f"{self.api_url}/v1/evaluate", json={"question": question}
-=======
+
                     f"{self.api_url}/chat",
                     json={
                         "question": question
                     }
->>>>>>> 8be4ef21
                 )
 
                 if response.status_code == 200:
                     data = response.json()
                     # Extract answer from EvalCompletionAnswer response
                     answer = data.get("answer", "")
-<<<<<<< HEAD
-                    return answer.strip() if answer else "No response generated"
-=======
+
                     if not answer:
                         print(f"⚠️  Warning: Empty answer received, retrying...")
                         raise httpx.RequestError("Empty response from API")
@@ -193,7 +179,6 @@
                     # Retry on rate limit or server errors
                     print(f"⚠️  API returned {response.status_code}, retrying...")
                     response.raise_for_status()
->>>>>>> 8be4ef21
                 else:
                     return f"API Error: {response.status_code} - {response.text}"
 
